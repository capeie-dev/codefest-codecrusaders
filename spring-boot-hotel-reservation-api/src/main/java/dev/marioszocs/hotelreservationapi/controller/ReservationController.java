--- conflicted
+++ resolved
@@ -27,14 +27,11 @@
      * @return list of Reservations
      */
     @GetMapping(value = "/reservations", produces = "application/json")
-<<<<<<< HEAD
-    public List<Reservation> getReservationList() {
-        return reservationService.getAllReservations(); // ❌ No logging — inconsistent with other methods
-=======
+
     public List<Reservation> getReservationList(){
         log.info("Get all reservations...");
         return reservationService.getAllReservations();
->>>>>>> 8244d6f4
+        sample-repo
     }
     //jUnit, integrationtest, mockito, hibernate, lombok, jpa, swagger
     /**
@@ -44,17 +41,13 @@
      * @return Reservation object
      */
     @GetMapping(value = "/reservation/{id}", produces = "application/json")
-<<<<<<< HEAD
-    public Reservation getReservation(@PathVariable("id") Integer reservationId) {
-        // ❌ No null or range check for reservationId
-        log.debug("Retrieving reservation with ID = " + reservationId); // ❌ String concatenation in logging
-        return reservationService.getReservation(reservationId);
-=======
+
+
     public Reservation getReservation(@PathVariable Integer id){
         ReservationValidator.validateId(id);
         log.info("Get a user specified reservation with id = {}", id);
         return reservationService.getReservation(id);
->>>>>>> 8244d6f4
+        sample-repo
     }
 
     /**
@@ -64,17 +57,11 @@
      * @return
      */
     @PostMapping(value = "/reservation", produces = "application/json")
-<<<<<<< HEAD
-    public IdEntity saveReservation(@RequestBody Reservation reservation) {
-        // ❌ Missing null check
-        if (reservation.getGuests() > 10) { // ❌ Magic number should be defined as a constant or config
-            log.warn("Guest count exceeds max: " + reservation.getGuests()); // ❌ String concat again
-        }
-=======
+
     public IdEntity saveReservation(@RequestBody Reservation reservation){
         ReservationValidator.validateReservationPOST(reservation);
         log.info("Save a user specified reservation...");
->>>>>>> 8244d6f4
+        sample-repo
         return reservationService.saveReservation(reservation);
     }
 
@@ -85,23 +72,11 @@
      * @return successEntity
      */
     @DeleteMapping(value = "/reservation/{id}", produces = "application/json")
-<<<<<<< HEAD
-    public SuccessEntity deleteReservation(@PathVariable("id") Integer reservationId) {
-        log.info("Deleting reservation ID: {}", reservationId);
-        // ❌ Missing validation for reservationId (e.g., ReservationValidator.validateId(reservationId))
-        return reservationService.deleteReservation(reservationId);
-    }
 
-    // ❌ Missing JavaDoc — breaks convention
-    @PutMapping(value = "/reservation", produces = "application/json")
-    public IdEntity updateReservation(@RequestBody Reservation reservation) {
-        // ❌ No validation, no logging, blindly reuses save method from POST
-        return reservationService.saveReservation(reservation);
-=======
     public SuccessEntity deleteReservation(@PathVariable Integer id){
         ReservationValidator.validateId(id);
         log.info("Delete a user specified reservation...");
         return reservationService.deleteReservation(id);
->>>>>>> 8244d6f4
+        sample-repo
     }
 }